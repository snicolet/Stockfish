--- conflicted
+++ resolved
@@ -1112,7 +1112,6 @@
 }
 
 
-<<<<<<< HEAD
 /// Position::stockfish_to_move() is useful in search of evaluation to know
 /// if the position is accessed in a search node where the side to move and
 /// and the color of the root color are the same.
@@ -1122,8 +1121,6 @@
 }
 
 
-=======
->>>>>>> ca41ee66
 /// Position::is_draw() tests whether the position is drawn by 50-move rule
 /// or by repetition. It does not detect stalemates.
 
